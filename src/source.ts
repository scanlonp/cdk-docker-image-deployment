//import * as fs from 'fs';
//import * as path from 'path';
import { Fn } from 'aws-cdk-lib';
import * as ecr from 'aws-cdk-lib/aws-ecr';
import * as ecr_assets from 'aws-cdk-lib/aws-ecr-assets';
import * as iam from 'aws-cdk-lib/aws-iam';
import { Construct } from 'constructs';

/**
 * Source information
 */
export interface SourceConfig {
  /**
   * The source image URI.
   */
  readonly imageUri: string;

  /**
   * The source tag.
   */
  readonly imageTag: string;
}

/**
 * Bind context for Source
 */
export interface SourceContext {
  /**
   * The role for the handler
   */
  readonly handlerRole: iam.IRole;
}

/**
 * Specifies docker image deployment source
 *
 * Usage:
 *
 * ```ts
 * import * as path from 'path';
 * const path = path.join(__dirname, 'path/to/directory');
 * const sourceDirectory = Source.directory(path);
 * ```
 *
 */
export abstract class Source {
  /**
   * Uses a local image built from a Dockerfile in a local directory as the source
   *
   * @param path - path to the directory containing your Dockerfile (not a path to a file)
   */
  public static directory(path: string): Source {
    return new DirectorySource(path);
  }

<<<<<<< HEAD
  public static ecr(repository: ecr.IRepository, tag: string): Source {
    return new EcrSource(repository, tag);
  }

  public static asset(asset: ecr_assets.DockerImageAsset): Source { // | ecr_assets.TarballImageAsset): Source {
    return new AssetSource(asset);
  }
=======
  /**
   * bind grants the CodeBuild role permissions to pull from a repository if necessary
   * bind should be invoked by the caller to get the SourceConfig
   */
>>>>>>> 3317eee6
  public abstract bind(scope: Construct, context: SourceContext): SourceConfig;
}

/**
 * Source of docker image deployment is a local image from a directory
 */
class DirectorySource extends Source {
  private path: string;

  constructor(path: string) {
    super();
    this.path = path;
  }

  public bind(scope: Construct, context: SourceContext): SourceConfig {

    const asset = new ecr_assets.DockerImageAsset(scope, 'asset', {
      directory: this.path,
    });

    asset.repository.grantPull(context.handlerRole);

    return {
      imageUri: asset.imageUri,
      imageTag: Fn.select(1, Fn.split(':', asset.imageUri)), // uri will be something like 'directory/of/image:tag' so this picks out the tag from the token
      //imageTag: asset.imageTag - will be available in cdk 2.38.1
    };
  }
}

class EcrSource extends Source {
  private repository: ecr.IRepository;
  private tag: string;

  constructor(repository: ecr.IRepository, tag: string) {
    super();
    this.repository = repository;
    this.tag = tag;
  }

  public bind(_scope: Construct, context: SourceContext): SourceConfig {

    this.repository.grantPull(context.handlerRole);

    return {
      imageUri: this.repository.repositoryUriForTag(this.tag),
      imageTag: this.tag,
    };
  }
}

class AssetSource extends Source {
  private repository: ecr.IRepository;
  private tag: string;

  constructor(asset: ecr_assets.DockerImageAsset) {
    super();
    this.repository = asset.repository;
    this.tag = Fn.select(1, Fn.split(':', asset.imageUri));
  }

  public bind(_scope: Construct, context: SourceContext): SourceConfig {

    this.repository.grantPull(context.handlerRole);

    return {
      imageUri: this.repository.repositoryUriForTag(this.tag),
      imageTag: this.tag,
    };
  }
}<|MERGE_RESOLUTION|>--- conflicted
+++ resolved
@@ -53,7 +53,6 @@
     return new DirectorySource(path);
   }
 
-<<<<<<< HEAD
   public static ecr(repository: ecr.IRepository, tag: string): Source {
     return new EcrSource(repository, tag);
   }
@@ -61,12 +60,11 @@
   public static asset(asset: ecr_assets.DockerImageAsset): Source { // | ecr_assets.TarballImageAsset): Source {
     return new AssetSource(asset);
   }
-=======
+  
   /**
    * bind grants the CodeBuild role permissions to pull from a repository if necessary
    * bind should be invoked by the caller to get the SourceConfig
    */
->>>>>>> 3317eee6
   public abstract bind(scope: Construct, context: SourceContext): SourceConfig;
 }
 
